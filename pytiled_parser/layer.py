# pylint: disable=too-few-public-methods

from pathlib import Path
from typing import Any, Callable, List, Optional, Union

import attr
from typing_extensions import TypedDict

from . import properties as properties_
from .common_types import Color, OrderedPair, Size
from .tiled_object import RawTiledObject, TiledObject


@attr.s(auto_attribs=True, kw_only=True)
class Layer:
    # FIXME:this docstring appears to be innacurate
    """Class that all layers inherit from.

    Args:
        id: Unique ID of the layer. Each layer that added to a map gets a unique id.
            Even if a layer is deleted, no layer ever gets the same ID.
        name: The name of the layer object.
        tiled_objects: List of tiled_objects in the layer.
        offset: Rendering offset of the layer object in pixels.
        opacity: Decimal value between 0 and 1 to determine opacity. 1 is completely
            opaque, 0 is completely transparent.
        properties: Properties for the layer.
        color: The color used to display the objects in this group.
        draworder: Whether the objects are drawn according to the order of the object
            elements in the object group element ('manual'), or sorted by their
            y-coordinate ('topdown'). Defaults to 'topdown'.
            See:
            https://doc.mapeditor.org/en/stable/manual/objects/#changing-stacking-order
            for more info.
    """

    name: str
<<<<<<< HEAD
    height: int
    width: int
=======
>>>>>>> e0d157ab

    id: Optional[int] = None
    width: Optional[int] = 0
    height: Optional[int] = 0
    offset: Optional[OrderedPair] = None
    opacity: Optional[float] = 1
    properties: Optional[properties_.Properties] = None
    start: Optional[OrderedPair] = None
    visible: Optional[bool] = True


TileLayerGrid = List[List[int]]


@attr.s(auto_attribs=True)
class Chunk:
    """Chunk object for infinite maps.

    See: https://doc.mapeditor.org/en/stable/reference/tmx-map-format/#chunk

    Attributes:
        coordinates: Location of chunk in tiles.
        size: The size of the chunk in tiles.
        data: The global tile IDs in chunky according to row.
    """

    coordinates: OrderedPair
    size: Size

    data: Optional[Union[List[int], str]] = None


LayerData = Union[TileLayerGrid, List[Chunk]]
# The tile data for one layer.
#
# Either a 2 dimensional array of integers representing the global tile IDs
#     for a TileLayerGrid, or a list of chunks for an infinite map layer.


@attr.s(auto_attribs=True, kw_only=True)
class TileLayer(Layer):
    """Tile map layer containing tiles.

    See: https://doc.mapeditor.org/en/stable/reference/tmx-map-format/#layer

    Args:
        size: The width of the layer in tiles. The same as the map width unless map is
            infitite.
        data: Either an 2 dimensional array of integers representing the global tile
            IDs for the map layer, or a list of chunks for an infinite map.
    """

    encoding: str = "csv"

    compression: Optional[str] = None
    chunks: Optional[List[Chunk]] = None
    data: Optional[Union[List[int], str]] = None


@attr.s(auto_attribs=True, kw_only=True)
class ObjectLayer(Layer):
    """
    TiledObject Group Object.
    The object group is in fact a map layer, and is hence called "object layer" in
        Tiled.
    See: https://doc.mapeditor.org/en/stable/reference/tmx-map-format/#objectgroup
    Args:
        tiled_objects: List of tiled_objects in the layer.
        offset: Rendering offset of the layer object in pixels.
        color: The color used to display the objects in this group. FIXME: editor only?
        draworder: Whether the objects are drawn according to the order of the object
            elements in the object group element ('manual'), or sorted by their
            y-coordinate ('topdown'). Defaults to 'topdown'. See:
            https://doc.mapeditor.org/en/stable/manual/objects/#changing-stacking-order
            for more info.
    """

    tiled_objects: List[TiledObject]

    draw_order: Optional[str] = "topdown"


@attr.s(auto_attribs=True, kw_only=True)
class ImageLayer(Layer):
    """Map layer containing images.

    See: https://doc.mapeditor.org/en/stable/manual/layers/#image-layers

    Attributes:
        image: The image used by this layer.
        transparent_color: Color that is to be made transparent on this layer.
    """

    image: Path
    transparent_color: Optional[Color] = None


@attr.s(auto_attribs=True, kw_only=True)
class LayerGroup(Layer):
    """Layer Group.
    A LayerGroup can be thought of as a layer that contains layers
        (potentially including other LayerGroups).
    Offset and opacity recursively affect child layers.
    See: https://doc.mapeditor.org/en/stable/reference/tmx-map-format/#group
    Attributes:
        Layers: Layers in group.
    """

    layers: Optional[List[Union["LayerGroup", ImageLayer, ObjectLayer, TileLayer]]]


class RawChunk(TypedDict):
    """ The keys and their types that appear in a Chunk JSON Object."""

    data: Union[List[int], str]
    height: int
    width: int
    x: int
    y: int


class RawLayer(TypedDict):
    # FIXME Make the layers attribute function
    """ The keys and their types that appear in a Layer JSON Object."""

    chunks: List[RawChunk]
    compression: str
    data: Union[List[int], str]
    draworder: str
    encoding: str
    height: int
    id: int
    image: str
    layers: List[Any]
    name: str
    objects: List[RawTiledObject]
    offsetx: float
    offsety: float
    opacity: float
    properties: List[properties_.RawProperty]
    startx: int
    starty: int
    transparentcolor: str
    type: str
    visible: bool
    width: int
    x: int
    y: int


def _cast_chunk(raw_chunk: RawChunk) -> Chunk:
    """ Cast the raw_chunk to a Chunk.

    Args:
        raw_chunk: RawChunk to be casted to a Chunk

    Returns:
        Chunk: The Chunk created from the raw_chunk
    """

    chunk = Chunk(
        coordinates=OrderedPair(raw_chunk["x"], raw_chunk["y"]),
        size=Size(raw_chunk["width"], raw_chunk["height"]),
    )

    if raw_chunk.get("data") is not None:
        chunk.data = raw_chunk["data"]

    return chunk


def _cast_tile_layer(raw_layer: RawLayer) -> TileLayer:
    pass


def _cast_object_layer(raw_layer: RawLayer) -> ObjectLayer:
    pass


def _cast_image_layer(raw_layer: RawLayer) -> ImageLayer:
    pass


def _cast_group_layer(raw_layer: RawLayer) -> LayerGroup:
    pass


def _get_caster(type_: str) -> Callable[[RawLayer], Layer]:
    """ Get the caster function for the raw layer.

    Args:
        type_: the type of the layer

    Returns:
        Callable[[RawLayer], Layer]: The caster function.
    """
    casters = {
        "tilelayer": _cast_tile_layer,
        "objectgroup": _cast_object_layer,
        "imagelayer": _cast_image_layer,
        "group": _cast_group_layer,
    }
    return casters[type_]


def cast(raw_layer: RawLayer) -> Layer:
    caster = _get_caster(raw_layer["type"])

    return caster(raw_layer)<|MERGE_RESOLUTION|>--- conflicted
+++ resolved
@@ -35,11 +35,6 @@
     """
 
     name: str
-<<<<<<< HEAD
-    height: int
-    width: int
-=======
->>>>>>> e0d157ab
 
     id: Optional[int] = None
     width: Optional[int] = 0
