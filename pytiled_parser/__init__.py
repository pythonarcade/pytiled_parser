"""Parse Tiled Maps and Tilesets

See: https://www.mapeditor.org/

This library is for parsing JSON formatted Tiled Map Editormaps and tilesets to be
    used as maps and levels for 2D top-down (orthogonal, hexogonal, or isometric)
    or side-scrolling games in a strictly typed fashion.

PyTiled Parser is not tied to any particular graphics library or game engine.
"""

# pylint: disable=too-few-public-methods

from .common_types import OrderedPair, Size
from .layer import Layer
from .properties import Properties
<<<<<<< HEAD
from .tiled_map import TiledMap
from .tileset import Tileset
=======
from .tiled_map import Map
from .tileset import Tileset
from .version import __version__
>>>>>>> d6bdf7b6
<|MERGE_RESOLUTION|>--- conflicted
+++ resolved
@@ -14,11 +14,6 @@
 from .common_types import OrderedPair, Size
 from .layer import Layer
 from .properties import Properties
-<<<<<<< HEAD
 from .tiled_map import TiledMap
 from .tileset import Tileset
-=======
-from .tiled_map import Map
-from .tileset import Tileset
-from .version import __version__
->>>>>>> d6bdf7b6
+from .version import __version__