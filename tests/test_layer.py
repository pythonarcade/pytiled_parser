"""Tests for tilesets"""
import importlib.util
import json
import os
from pathlib import Path

import pytest

from pytiled_parser import layer

TESTS_DIR = Path(os.path.dirname(os.path.abspath(__file__)))
TEST_DATA = TESTS_DIR / "test_data"
LAYER_TESTS = TEST_DATA / "layer_tests"


ALL_LAYER_TESTS = [
    LAYER_TESTS / "all_layer_types",
<<<<<<< HEAD
    LAYER_TESTS / "b64",
    LAYER_TESTS / "b64_gzip",
    LAYER_TESTS / "b64_zlib",
=======
    LAYER_TESTS / "no_layers",
>>>>>>> 1745117e
]


@pytest.mark.parametrize("layer_test", ALL_LAYER_TESTS)
def test_layer_integration(layer_test):
    # it's a PITA to import like this, don't do it
    # https://stackoverflow.com/a/67692/1342874
    spec = importlib.util.spec_from_file_location(
        "expected", layer_test / "expected.py"
    )
    expected = importlib.util.module_from_spec(spec)
    spec.loader.exec_module(expected)

    raw_layers_path = layer_test / "map.json"

    with open(raw_layers_path) as raw_layers_file:
        raw_layers = json.load(raw_layers_file)["layers"]
        layers = [layer.cast(raw_layer) for raw_layer in raw_layers]

    assert layers == expected.EXPECTED<|MERGE_RESOLUTION|>--- conflicted
+++ resolved
@@ -15,13 +15,10 @@
 
 ALL_LAYER_TESTS = [
     LAYER_TESTS / "all_layer_types",
-<<<<<<< HEAD
     LAYER_TESTS / "b64",
     LAYER_TESTS / "b64_gzip",
     LAYER_TESTS / "b64_zlib",
-=======
     LAYER_TESTS / "no_layers",
->>>>>>> 1745117e
 ]
 
 
